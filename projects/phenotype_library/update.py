"""
Script to update phenotypes from a particular source (HDRUK, GP refsets, BNF, NEL) - the source
is specified as an input
"""

import argparse
<<<<<<< HEAD
from phmlondon.snow_utils import SnowflakeConnection
from loaders.load_hdruk_phenotypes import main as load_hdruk
from loaders.load_nhs_gp_snomed import main as load_snomed
from loaders.load_nel_segments import main as load_nel
from loaders.load_bsa_bnf import main as load_bsa_bnf
from loaders.load_bnf_to_snomed import main as load_bsa_bnf_snomed
from typing import Dict

LOADER_CONFIG = {
    'hdruk': {
        'func': load_hdruk,
        'table': 'HDRUK_PHENOTYPES'
    },
    'gpsnomed': {
        'func': load_snomed,
        'table': 'NHS_GP_SNOMED_REFSETS'
    },
    'bsabnf': {
        'func': load_bsa_bnf,
        'table': 'BSA_BNF_HIERARCHY'
    },
    'nelseg': {
        'func': load_nel,
        'table': 'NEL_SEGMENT_PHENOTYPES'
    },
    'bsabnfsnomed': {
        'func': load_bsa_bnf_snomed,
        'table': 'BSA_BNF_SNOMED_MAPPINGS'
    }
=======
from typing import Dict

from dotenv import load_dotenv
from load_bsa_bnf import main as load_bnf
from load_hdruk_phenotypes import main as load_hdruk
from load_nhs_gp_snomed import main as load_snomed
from nel_segments import main as load_nel

from phmlondon.snow_utils import SnowflakeConnection

LOADER_CONFIG = {
    "hdruk": {"func": load_hdruk, "table": "HDRUK_PHENOTYPES"},
    "gpsnomed": {"func": load_snomed, "table": "NHS_GP_SNOMED_REFSETS"},
    "bsabnf": {"func": load_bnf, "table": "BSA_BNF_MAPPINGS"},
    "nelseg": {"func": load_nel, "table": "NEL_SEGMENT_PHENOTYPES"},
>>>>>>> 51ed0f8f
}


def create_phenostore_view(snowsesh):
    """
    Creates unified view of all phenotype tables with DBID mappings
    Args:
        snowsesh:
            Active Snowflake session
    """
    view_sql = f"""
    CREATE OR REPLACE VIEW PHENOSTORE AS
    WITH phenotype_union AS (
        {
        " UNION ALL ".join(
            f"SELECT *, '{name}' as SOURCE_SYSTEM FROM {config['table']}"
            for name, config in LOADER_CONFIG.items()
        )
    }
    )
    SELECT
        p.*,
        c.DBID,
        CASE c.MAPPING_TYPE
            WHEN 'Core SNOMED' THEN c.DBID
            WHEN 'Non Core Mapped to SNOMED' THEN cm.CORE
            ELSE NULL
        END as CORE_CONCEPT_ID
    FROM phenotype_union p
    LEFT JOIN PROD_DWH.ANALYST_PRIMARY_CARE.CONCEPT c
        ON p.CODE = c.CODE
        AND p.VOCABULARY = c.SCHEME_NAME
    LEFT JOIN PROD_DWH.ANALYST_PRIMARY_CARE.CONCEPT_MAP cm
        ON c.DBID = cm.LEGACY
        AND c.MAPPING_TYPE = 'Non Core Mapped to SNOMED'
    """
    snowsesh.execute_query(view_sql)
    print("Created PHENOSTORE view with DBID mappings")


def run_loaders(loader_flags: Dict[str, bool]):
    """
    Runs selected phenotype loaders and recreates unified view
    Args:
        loader_flags: dictionary of loader names + flags
    """
    load_dotenv()

    snowsesh = SnowflakeConnection()
    snowsesh.use_database("INTELLIGENCE_DEV")
    snowsesh.use_schema("AI_CENTRE_PHENOTYPE_LIBRARY")

    try:
        for loader_name, run_loader in loader_flags.items():
            if run_loader and loader_name in LOADER_CONFIG:
                print(f"Running {loader_name} loader...")
                LOADER_CONFIG[loader_name]["func"]()
                print(f"{loader_name} loader completed")

        # Always create view regardless of which loaders ran
        create_phenostore_view(snowsesh)

    except Exception as e:
        print(f"Error in loader execution: {e}")
        raise e
    finally:
        snowsesh.session.close()


def main():
    parser = argparse.ArgumentParser(description="Run phenotype loaders")

    for loader_name in LOADER_CONFIG:
        parser.add_argument(f"--{loader_name}", action="store_true")

    args = vars(parser.parse_args())
    run_loaders(args)


if __name__ == "__main__":
    main()<|MERGE_RESOLUTION|>--- conflicted
+++ resolved
@@ -4,7 +4,6 @@
 """
 
 import argparse
-<<<<<<< HEAD
 from phmlondon.snow_utils import SnowflakeConnection
 from loaders.load_hdruk_phenotypes import main as load_hdruk
 from loaders.load_nhs_gp_snomed import main as load_snomed
@@ -34,23 +33,6 @@
         'func': load_bsa_bnf_snomed,
         'table': 'BSA_BNF_SNOMED_MAPPINGS'
     }
-=======
-from typing import Dict
-
-from dotenv import load_dotenv
-from load_bsa_bnf import main as load_bnf
-from load_hdruk_phenotypes import main as load_hdruk
-from load_nhs_gp_snomed import main as load_snomed
-from nel_segments import main as load_nel
-
-from phmlondon.snow_utils import SnowflakeConnection
-
-LOADER_CONFIG = {
-    "hdruk": {"func": load_hdruk, "table": "HDRUK_PHENOTYPES"},
-    "gpsnomed": {"func": load_snomed, "table": "NHS_GP_SNOMED_REFSETS"},
-    "bsabnf": {"func": load_bnf, "table": "BSA_BNF_MAPPINGS"},
-    "nelseg": {"func": load_nel, "table": "NEL_SEGMENT_PHENOTYPES"},
->>>>>>> 51ed0f8f
 }
 
 
