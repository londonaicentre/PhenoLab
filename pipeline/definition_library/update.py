--- conflicted
+++ resolved
@@ -25,13 +25,6 @@
         #'func': load_snomed,
         'table': 'NHS_GP_SNOMED_REFSETS'
     },
-<<<<<<< HEAD
-    # 'bsabnf': {
-    #     'func': load_bsa_bnf,
-    #     'table': 'BSA_BNF_HIERARCHY'
-    # },
-=======
->>>>>>> ec5c9a64
     'nelseg': {
         #'func': load_nel,
         'table': 'NEL_SEGMENT_DEFINITIONS'
