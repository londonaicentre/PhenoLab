--- conflicted
+++ resolved
@@ -7,11 +7,6 @@
 import streamlit as st
 from snowflake.snowpark import Session
 
-<<<<<<< HEAD
-=======
-from snowflake.snowpark import Session
-
->>>>>>> 24c4ef40
 phenolab_config_mapping = {"SE56186": "nel_icb" }
 
 def load_config() -> dict:
